using LibGit2

mutable struct Server
    storedir::String
    context::Pkg.Types.Context
    depot::Dict
end

struct PackageRef{N}
    name::NTuple{N,String}
    exported::Bool
end

struct TypeRef{N}
    name::String
    mod::PackageRef{N}
end
TypeRef(t::TypeVar) = TypeRef("Any", PackageRef(("Core",), false))
TypeRef(t::Union) = TypeRef("Any", PackageRef(("Core",), false))
TypeRef(t::Type{T}) where T = TypeRef("Any", PackageRef(("Core",), false))
TypeRef(t::UnionAll) = TypeRef(Base.unwrap_unionall(t))
function TypeRef(t::DataType)
    pm = String.(split(string(Base.parentmodule(t)), "."))
    pr = TypeRef(String(t.name.name), PackageRef(ntuple(i->pm[i], length(pm)), false))
end
function TypeRef(t::Function)
    pm = String.(split(string(Base.parentmodule(t)), "."))
    pr = TypeRef(String(nameof(t)), PackageRef(ntuple(i->pm[i], length(pm)), false))
end
Base.string(tr::TypeRef{T}) where T = string("TypeRef: ", join(tr.mod.name, "."), ".", tr.name)

abstract type SymStore end
mutable struct ModuleStore <: SymStore
    name::String
    vals::Dict{String,Any}
    doc::String
    exported::Bool
end
ModuleStore(name::String) = ModuleStore(name, Dict{String,Any}(), "", true)

struct Package
    name::String
    val::ModuleStore
    ver::Any
    uuid::Base.UUID
    sha
end
Package(name::String, val::ModuleStore, ver, uuid::String, sha) = Package(name, val, ver, Base.UUID(uuid), sha) 

struct MethodStore <: SymStore
    file::String
    line::Int
    args::Vector{Tuple{String,String}}
end

struct FunctionStore <: SymStore
    methods::Vector{MethodStore}
    doc::String
    extends::TypeRef
    exported::Bool
end

struct DataTypeStore <: SymStore
    params::Vector{String}
    fields::Vector{String}
    ts::Vector{TypeRef}
    methods::Vector{MethodStore}
    doc::String
    extends::TypeRef
    exported::Bool
end

struct genericStore <: SymStore
    t::String
    params::Vector{String}
    doc::String
    exported::Bool
end

function _getdoc(x)
    string(BaseShow._doc((x)))
end

# v1.4 compat for change in kwarg_decl signature
@static if length(first(methods(Base.kwarg_decl)).sig.parameters) == 2
    kwarg_decl(m::Method, b) = Base.kwarg_decl(m)
else
    kwarg_decl = Base.kwarg_decl
end

function _parentmodules_comp(m::Module, M)
    if m == M
        return true
    elseif parentmodule(m) != m
        return _parentmodules_comp(parentmodule(m), M)
    else
        return false
    end
end

function _lookup(tr::PackageRef{N}, depot::Dict{String,ModuleStore}) where N
    if haskey(depot, tr.name[1])
        if N == 1
            return depot[tr.name[1]]
        else
            return _lookup(tr, depot[tr.name[1]], 2)
        end
    end
end

function _lookup(tr::PackageRef{N}, m::ModuleStore, i) where N
    if i < N && haskey(m.vals, tr.name[i])
        _lookup(tr, m.vals[tr.name[i]], i + 1)
    elseif i == N && haskey(m.vals, tr.name[i])
        return m.vals[tr.name[i]]
    end
end

function cache_method(m::Method, methodlist)
    path = isabspath(String(m.file)) ? String(m.file) : Base.find_source_file(String(m.file))
    if path === nothing
        path = ""
    end
    args = Base.invokelatest(BaseShow._arg_decl_parts, m)[2][2:end]
    if isdefined(methodlist.mt, :kwsorter)
        kws = kwarg_decl(m, typeof(methodlist.mt.kwsorter))
        for kw in kws
            push!(args, (string(kw), ".KW"))
        end
    end
    for i = 1:length(args)
        if isempty(args[i][2])
            args[i] = (args[i][1], "Any")
        end
    end
    return MethodStore(path, m.line, args)
end

function read_methods(x, M)
    if x isa Core.IntrinsicFunction
        return MethodStore[MethodStore("intrinsic-function", 0, [("args...", "Any")])]
    end
    methodlist = methods(x)
    out = MethodStore[]
    for m in methodlist
        !_parentmodules_comp(m.module, M) && parentmodule(x) != M && continue
        push!(out, cache_method(m, methodlist))
    end
    # fix something to do with kws
    for i in 1:length(out)
        for j = i + 1:length(out)
            if out[i].file == out[j].file && out[i].line == out[j].line
                if length(out[i].args) < length(out[j].args) &&
                    out[i].args == out[j].args[1:length(out[i].args)]
                    kws = filter(a->last(a) == ".KW", out[j].args)
                    if !isempty(kws)
                        append!(out[i].args, out[j].args[end - length(kws) + 1:end])
                    end
                end
            end
        end
    end
    out
end

function collect_params(t, params = [])
    if t isa UnionAll
        push!(params, t.var)
        return collect_params(t.body, params)
    else
        return t, params
    end
end

function load_core()
    c = Pkg.Types.Context()
    depot = Dict{String,Any}()
    depot["Core"] = get_module(Core)
    depot["Base"] = get_module(Base)

    # Add special cases
    
    let f = depot["Base"].vals["include"]
        depot["Base"].vals["include"] = FunctionStore(f.methods, f.doc, f.extends, true)
    end
    append!(depot["Base"].vals["include"].methods, read_methods(Base.MainInclude.include, Base.MainInclude))
    depot["Base"].vals["@."] = depot["Base"].vals["@__dot__"]
    depot["Core"].vals["Main"] = genericStore("Module", [], _getdoc(Main), true)
    # Add built-ins
    builtins = (split("=== typeof sizeof <: isa typeassert throw tuple getfield setfield! fieldtype nfields isdefined arrayref arrayset arraysize applicable invoke apply_type _apply _expr svec"))
    cnames = names(Core)
    for f in builtins
        if haskey(depot["Core"].vals, f)
            push!(depot["Core"].vals[f].methods, MethodStore("built-in", 0, [("args...", "Any")]))
        else
            depot["Core"].vals[f] = FunctionStore(MethodStore[MethodStore("built-in", 0, [("args...", "Any")])], _getdoc(getfield(Core, Symbol(f))), TypeRef(f, PackageRef(("Core", ), false)), Symbol(f) in cnames)
        end
    end
    haskey(depot["Core"].vals, "_typevar") && push!(depot["Core"].vals["_typevar"].methods, MethodStore("built-in", 0, [("n", "Symbol"), ("lb", "Any"), ("ub", "Any")]))
    push!(depot["Core"].vals["setproperty!"].methods, MethodStore("built-in", 0, [("value", "Any"), ("name", "Symbol"), ("x", "Any")]))
    push!(depot["Core"].vals["_apply_latest"].methods, MethodStore("built-in", 0, [("f", "Function"), ("args...", "Any")]))
    push!(depot["Core"].vals["_apply_pure"].methods, MethodStore("built-in", 0, [("f", "Function"), ("args...", "Any")]))
    push!(depot["Core"].vals["getproperty"].methods, MethodStore("built-in", 0, [("value", "Any"), ("name", "Symbol")]))
    push!(depot["Core"].vals["ifelse"].methods, MethodStore("built-in", 0, [("condition", "Bool"), ("x", "Any"), ("y", "Any")]))
    haskey(depot["Core"].vals, "const_arrayref") && push!(depot["Core"].vals["const_arrayref"].methods, MethodStore("built-in", 0, [("args...", "Any")]))

    depot["Core"].vals["ccall"] = FunctionStore(MethodStore[MethodStore("built-in", 0, [("(function_name, library", "Any"), ("returntype", "Any"), ("(argtype1, ...", "Tuple"), ("argvalue1, ...", "Any")])], "`ccall((function_name, library), returntype, (argtype1, ...), argvalue1, ...)`\n`ccall(function_name, returntype, (argtype1, ...), argvalue1, ...)`\n`ccall(function_pointer, returntype, (argtype1, ...), argvalue1, ...)`\n\nCall a function in a C-exported shared library, specified by the tuple (`function_name`, `library`), where each component is either a string or symbol. Instead of specifying a library, one\ncan also use a `function_name` symbol or string, which is resolved in the current process. Alternatively, `ccall` may also be used to call a function pointer `function_pointer`, such as one\nreturned by `dlsym`.\n\nNote that the argument type tuple must be a literal tuple, and not a tuple-valued variable or expression.\n\nEach `argvalue` to the `ccall` will be converted to the corresponding `argtype`, by automatic insertion of calls to `unsafe_convert(argtype, cconvert(argtype, argvalue))`. (See also the documentation for `unsafe_convert` and `cconvert` for further details.) In most cases, this simply results in a call to `convert(argtype, argvalue)`.", TypeRef("ccall", PackageRef(("Core", ), false)), true)
    depot["Core"].vals["@__doc__"] = FunctionStore(read_methods(getfield(Core, Symbol("@__doc__")), Core), _getdoc(getfield(Core, Symbol("@__doc__"))), TypeRef("@__doc___", PackageRef(("Core", ), false)), true)
    return depot
end

function get_module(m::Module, pkg_deps = Set{String}())
    out = ModuleStore(string(Base.nameof(m)))
    out.doc = string(BaseShow._doc(m))
    exportednames = string.(names(m))
    allnames = names(m, all = true, imported = true)
    for n in allnames
        !isdefined(m, n) && continue
        startswith(string(n), "#") && continue
        Base.isdeprecated(m, n) && continue
        try
            x = getfield(m, n)
            t, p = collect_params(x)
            if x isa Function
                pm = String.(split(string(Base.parentmodule(x)), "."))
                extends = TypeRef(String(n), PackageRef(ntuple(i-> pm[i], length(pm)), false))
                out.vals[String(n)] = FunctionStore(read_methods(x, m), _getdoc(x), extends, String(n) in exportednames)
            elseif t isa DataType
                pm = String.(split(string(Base.parentmodule(x)), "."))
                extends = TypeRef(String(n), PackageRef(ntuple(i-> pm[i], length(pm)), false))
                out.vals[String(n)] = DataTypeStore(string.(p),
                                hasfields(t) ? collect(string.(fieldnames(t))) : String[],
                                get_fieldtypes(t),
                                t == Vararg ? [] : read_methods(x, m),
                                _getdoc(x),
                                extends,
                                String(n) in exportednames)
            elseif x isa Module && x != m # include reference to current module
                n == :Main && continue
                if parentmodule(x) == m # load non-imported submodules
                    out.vals[String(n)] = get_module(x, pkg_deps)
                else # add in a reference to another package (TODO: need to use UUID here?)
                    pm = String.(split(string(Base.parentmodule(x)), "."))
                    out.vals[String(n)] = PackageRef(ntuple(i->i <= length(pm) ? pm[i] : string(Base.nameof(x)), length(pm) + 1), String(n) in exportednames)
                end
            else
                out.vals[String(n)] = genericStore(string(typeof(Base.unwrap_unionall(x).name.name)), [], _getdoc(x), String(n) in exportednames)
            end
        catch err
            out.vals[String(n)] = genericStore("Any", [], "Variable could not be cached.", String(n) in exportednames)
        end
    end
    
    # Check for extended methods that aren't included in names(m,...)
    get_extended_methods(m, allnames, out)


    # try to add dependencies that may have been missed (i.e. unfindable in names(M,...))
    for d in pkg_deps
        if !haskey(out.vals, Symbol(d)) && isdefined(m, Symbol(d)) && getfield(m, Symbol(d)) isa Module
            x = getfield(m, Symbol(d))
            pm = String.(split(string(Base.parentmodule(x)), "."))
            if Base.parentmodule(x) == x
                out.vals[d] = PackageRef(ntuple(i->pm[i], length(pm)), d in exportednames)
            else
                out.vals[d] = PackageRef(ntuple(i->i <= length(pm) ? pm[i] : string(Base.nameof(x)), length(pm) + 1), d in exportednames)
            end
        end
    end

    out
end

function cache_package(c::Pkg.Types.Context, uuid, depot::Dict, conn)
    uuid in keys(depot) && return
    isinmanifest(c, uuid isa String ? Base.UUID(uuid) : uuid) || return
    
    pe = frommanifest(c, uuid)
    pe_name = packagename(c, uuid)
    pid = Base.PkgId(uuid isa String ? Base.UUID(uuid) : uuid, pe_name)

    if pid in keys(Base.loaded_modules)
        conn!==nothing && println(conn, "PROCESSPKG;$pe_name;$uuid;noversion")        
        LoadingBay.eval(:($(Symbol(pe_name)) = $(Base.loaded_modules[pid])))
        m = getfield(LoadingBay, Symbol(pe_name))
    else
        m = try
            conn!==nothing && println(conn, "STARTLOAD;$pe_name;$uuid;noversion")
            LoadingBay.eval(:(import $(Symbol(pe_name))))
            conn!==nothing && println(conn, "STOPLOAD;$pe_name")
            m = getfield(LoadingBay, Symbol(pe_name))
        catch e
            depot[uuid] = Package(pe_name, ModuleStore(pe_name), version(pe), uuid, sha_pkg(pe))
            return
        end
    end
    depot[uuid] = Package(pe_name, get_module(m, Set(keys(deps(pe)))), version(pe), uuid, sha_pkg(pe))

    pe_path = pathof(m) isa String && !isempty(pathof(m)) ? joinpath(dirname(pathof(m)), "..") : nothing

    # Dependencies
    for pkg in deps(pe)
        cache_package(c, packageuuid(pkg), depot, conn)
    end

<<<<<<< HEAD
    return true
end

function _functions()
    sts = Base.IdSet{Any}()
    visited = Base.IdSet{Module}()
    for m in Base.loaded_modules_array()
        InteractiveUtils._subtypes(m, Function, sts, visited)
    end
    return collect(sts)
end

function get_extended_methods(M::Module, allnames, out)
    for f in _functions()
        !hasproperty(f, :instance) && continue
        !isdefined(f, :instance) && continue
        for m in methods(f.instance)
            if m.module == M && f.name.module != M && !(nameof(f) in allnames)
                add_extended(m, out)
            end
        end
    end
end

function add_extended(meth::Method, out)
    !hasproperty(meth, :sig) && return
    !hasproperty(Base.unwrap_unionall(meth.sig), :parameters)
    ft = first(Base.unwrap_unionall(meth.sig).parameters)
    !isdefined(ft, :instance) && return
    f = ft.instance
    fname = String(nameof(f))
    haskey(out.vals, fname) && return # Already stored
    pm = String.(split(string(Base.parentmodule(f)), "."))
    extends = TypeRef(fname, PackageRef(ntuple(i-> pm[i], length(pm)), false))
    if haskey(out.vals, fname)
        push!(out.vals[fname].methods, cache_method(meth, methods(f)))
    else
        out.vals[fname] = FunctionStore(MethodStore[cache_method(meth, methods(f))], "", extends, false)
    end
end

function find_extended_methods(M::Module)
    allnames = names(M, all = true, imported = true)
    out = Set{Any}()
    for f in _functions()
        !hasproperty(f, :instance) && continue
        !isdefined(f, :instance) && continue
        for m in methods(f.instance)
            if m.module == M && f.name.module != M && !(nameof(f) in allnames)
                push!(out, m)
            end
        end
    end
    out
end

function collect_extended_methods(depot::Dict, extendeds = Dict{TypeRef,Vector{PackageRef}}())
    for m in depot
        collect_extended_methods(m[2], extendeds, PackageRef((m[1],), false))
    end
    extendeds
end

function collect_extended_methods(mod::ModuleStore, extendeds, mname = PackageRef((), false))
    for (n,v) in mod.vals
        if (v isa FunctionStore || v isa DataTypeStore) && v.extends !== nothing
            haskey(extendeds, v.extends) ? push!(extendeds[v.extends], mname) : (extendeds[v.extends] = PackageRef[mname])
        elseif v isa ModuleStore
            collect_extended_methods(v, extendeds, extend_pkgref(mname, n))
        end
    end
end

extend_pkgref(pr::PackageRef{N}, m::String) where N = PackageRef(ntuple(i -> i <= N ? pr.name[i] : m, N + 1), pr.exported)
=======
    return
end
>>>>>>> acfdc197
<|MERGE_RESOLUTION|>--- conflicted
+++ resolved
@@ -303,8 +303,7 @@
         cache_package(c, packageuuid(pkg), depot, conn)
     end
 
-<<<<<<< HEAD
-    return true
+    return
 end
 
 function _functions()
@@ -377,8 +376,4 @@
     end
 end
 
-extend_pkgref(pr::PackageRef{N}, m::String) where N = PackageRef(ntuple(i -> i <= N ? pr.name[i] : m, N + 1), pr.exported)
-=======
-    return
-end
->>>>>>> acfdc197
+extend_pkgref(pr::PackageRef{N}, m::String) where N = PackageRef(ntuple(i -> i <= N ? pr.name[i] : m, N + 1), pr.exported)
using LibGit2, InteractiveUtils

mutable struct Server
    storedir::String
    context::Pkg.Types.Context
    depot::Dict
end

abstract type SymStore end
struct ModuleStore <: SymStore
    name::VarRef
    vals::Dict{Symbol,Any}
    doc::String
    exported::Bool
    exportednames::Vector{Symbol}
    used_modules::Vector{Symbol}
end

ModuleStore(m) = ModuleStore(VarRef(m), Dict{Symbol,Any}(), "", true, unsorted_names(m), Symbol[])
Base.getindex(m::ModuleStore, k) = m.vals[k]
Base.setindex!(m::ModuleStore, v, k) = (m.vals[k] = v)
Base.haskey(m::ModuleStore, k) = haskey(m.vals, k)

const EnvStore = Dict{Symbol,ModuleStore}

struct Package
    name::String
    val::ModuleStore
    ver::Any
    uuid::Base.UUID
    sha
end
Package(name::String, val::ModuleStore, ver, uuid::String, sha) = Package(name, val, ver, Base.UUID(uuid), sha)

struct MethodStore
    name::Symbol
    mod::Symbol
    file::String
    line::Int32
    sig::Vector{Pair{Any,Any}}
    kws::Vector{Symbol}
    rt::Any
end

struct DataTypeStore <: SymStore
    name::FakeTypeName
    super::FakeTypeName
    parameters::Vector{Any}
    types::Vector{Any}
    fieldnames::Vector{Any}
    methods::Vector{MethodStore}
    doc::String
    exported::Bool
end

function DataTypeStore(@nospecialize(t), parent_mod, exported)
    ur_t = Base.unwrap_unionall(t)
    parameters = if isdefined(ur_t, :parameters)
        map(ur_t.parameters) do p
            _parameter(p)
        end
    else
        []
    end
    types = if isdefined(ur_t, :types)
        map(ur_t.types) do p
            FakeTypeName(p)
        end
    else
        []
    end
    DataTypeStore(FakeTypeName(ur_t), FakeTypeName(ur_t.super), parameters, types, ur_t.isconcretetype && fieldcount(ur_t) > 0 ? collect(fieldnames(ur_t)) : Symbol[], MethodStore[], _doc(t), exported)
end

struct FunctionStore <: SymStore
    name::VarRef
    methods::Vector{MethodStore}
    doc::String
    extends::VarRef
    exported::Bool
end

function FunctionStore(@nospecialize(f), parent_mod, exported)
    if f isa Core.IntrinsicFunction
        FunctionStore(VarRef(VarRef(Core.Intrinsics), nameof(f)), MethodStore[], _doc(f), VarRef(VarRef(parentmodule(f)), nameof(f)), exported)
    else
        FunctionStore(VarRef(VarRef(parent_mod), nameof(f)), MethodStore[], _doc(f), VarRef(VarRef(parentmodule(f)), nameof(f)), exported)
    end
end

struct GenericStore <: SymStore
    name::VarRef
    typ::Any
    doc::String
    exported::Bool
end

# adapted from https://github.com/timholy/CodeTracking.jl/blob/afc73a957f5034cc7f02e084a91283c47882f92b/src/utils.jl#L87-L122

"""
    path = maybe_fix_path(path)

Return a normalized, absolute path for a source file `path`.
"""
function maybe_fix_path(file)
    if !isabspath(file)
        # This may be a Base or Core method
        newfile = Base.find_source_file(file)
        if isa(newfile, AbstractString)
            file = normpath(newfile)
        end
    end
    return maybe_fixup_stdlib_path(file)
end

safe_isfile(x) = try isfile(x); catch; false end
const BUILDBOT_STDLIB_PATH = dirname(abspath(joinpath(String((@which versioninfo()).file), "..", "..", "..")))
replace_buildbot_stdlibpath(str::String) = replace(str, BUILDBOT_STDLIB_PATH => Sys.STDLIB)
"""
    path = maybe_fixup_stdlib_path(path::String)

Return `path` corrected for julia issue [#26314](https://github.com/JuliaLang/julia/issues/26314) if applicable.
Otherwise, return the input `path` unchanged.

Due to the issue mentioned above, location info for methods defined one of Julia's standard libraries
are, for non source Julia builds, given as absolute paths on the worker that built the `julia` executable.
This function corrects such a path to instead refer to the local path on the users drive.
"""
function maybe_fixup_stdlib_path(path)
    if !safe_isfile(path)
        maybe_stdlib_path = replace_buildbot_stdlibpath(path)
        safe_isfile(maybe_stdlib_path) && return maybe_stdlib_path
    end
    return path
end

const _global_method_cache = IdDict{Any,Vector{Any}}()
function methodinfo(@nospecialize(f); types=Tuple, world=typemax(UInt))
    key = (f, types, world)
    cached = get(_global_method_cache, key, nothing)
    if cached === nothing
        cached = Base._methods(f, types, -1, world)
        _global_method_cache[key] = cached
    end
    return cached
end

function methodlist(@nospecialize(f))
    ms = methodinfo(f)
    Method[x[3]::Method for x in ms]
end

function cache_methods(@nospecialize(f), name, env)
    if isa(f, Core.Builtin)
        return MethodStore[]
    end
    types = Tuple
    world = typemax(UInt)
    ms = Tuple{Module,MethodStore}[]
    methods0 = try
        methodinfo(f; types=types, world=world)
    catch err
        return ms
    end
    ind_of_method_w_kws = Int[] # stores the index of methods with kws.
    i = 1
    for m in methods0
        file = maybe_fix_path(String(m[3].file))
        MS = MethodStore(m[3].name, nameof(m[3].module), file, m[3].line, [], Symbol[], FakeTypeName(Any))
        # Get signature
        sig = Base.unwrap_unionall(m[1])
        argnames = getargnames(m[3])
        for i = 2:m[3].nargs
            push!(MS.sig, argnames[i] => FakeTypeName(sig.parameters[i]))
        end
        kws = getkws(m[3])
        if !isempty(kws)
            push!(ind_of_method_w_kws, i)
        end
        for kw in kws
            push!(MS.kws, kw)
        end
        push!(ms, (m[3].module, MS))
        i += 1
    end
    # Go back and add kws to methods defined in the same place as others with kws.
    for i in ind_of_method_w_kws
        for j = 1:length(ms) # only need to go up to `i`?
            if ms[j][2].file == ms[i][2].file && ms[j][2].line == ms[i][2].line && isempty(ms[j][2].kws)
                for kw in ms[i][2].kws
                    push!(ms[j][2].kws, kw)
                end
            end
        end
    end

    func_vr = VarRef(VarRef(parentmodule(f)), name)
    for i = 1:length(ms)
        mvr = VarRef(ms[i][1])
        modstore = _lookup(mvr, env)
        if modstore !== nothing
            if !haskey(modstore, name)
                modstore[name] = FunctionStore(VarRef(mvr, name), MethodStore[ms[i][2]], "", func_vr, false)
            elseif !(modstore[name] isa DataTypeStore || modstore[name] isa FunctionStore)
                modstore[name] = FunctionStore(VarRef(mvr, name), MethodStore[ms[i][2]], "", func_vr, false)
            else
                push!(modstore[name].methods, ms[i][2])
            end
        else
        end
    end
    return ms
end

getargnames(m::Method) = Base.method_argnames(m)
@static if length(first(methods(Base.kwarg_decl)).sig.parameters) == 2
    getkws = Base.kwarg_decl
else
    function getkws(m::Method)
        sig = Base.unwrap_unionall(m.sig)
        length(sig.parameters) == 0 && return []
        sig.parameters[1] isa Union && return []
        !isdefined(Base.unwrap_unionall(sig.parameters[1]), :name) && return []
        fname = Base.unwrap_unionall(sig.parameters[1]).name
        if isdefined(fname.mt, :kwsorter)
            Base.kwarg_decl(m, typeof(fname.mt.kwsorter))
        else
            []
        end
    end
end

function apply_to_everything(f, m=nothing, visited=Base.IdSet{Module}())
    if m isa Module
        push!(visited, m)
        for s in unsorted_names(m, all=true, imported=true)
            (!isdefined(m, s) || s == nameof(m)) && continue
            x = getfield(m, s)
            f(x)
            if x isa Module && !in(x, visited)
                apply_to_everything(f, x, visited)
            end
        end
    else
        for m in Base.loaded_modules_array()
            in(m, visited) || apply_to_everything(f, m, visited)
        end
    end
end



function oneverything(f, m=nothing, visited=Base.IdSet{Module}())
    if m isa Module
        push!(visited, m)
        state = nothing
<<<<<<< HEAD
        for s in unsorted_names(m, all = true, imported = true)
=======
        for s in unsorted_names(m, all=true)
>>>>>>> cbcdc995
            !isdefined(m, s) && continue
            x = getfield(m, s)
            state = f(m, s, x, state)
            if x isa Module && !in(x, visited)
                oneverything(f, x, visited)
            end
        end
    else
        for m in Base.loaded_modules_array()
            in(m, visited) || oneverything(f, m, visited)
        end
    end
end

const _global_symbol_cache_by_mod = IdDict{Module,Base.IdSet{Symbol}}()
function build_namecache(m, s, @nospecialize(x), state::Union{Base.IdSet{Symbol},Nothing}=nothing)
    if state === nothing
        state = get(_global_symbol_cache_by_mod, m, nothing)
        if state === nothing
            state = _global_symbol_cache_by_mod[m] = Base.IdSet{Symbol}()
        end
    end
    push!(state, s)
end

function getnames(m::Module)
    cache = get(_global_symbol_cache_by_mod, m, nothing)
    if cache === nothing
        oneverything(build_namecache, m)
        cache = _global_symbol_cache_by_mod[m]
    end
    return cache
end

function allmodulenames()
    symbols = Base.IdSet{Symbol}()
    oneverything((m, s, x, state) -> (x isa Module && push!(symbols, s); return state))
    return symbols
end

function allthingswithmethods()
    symbols = Base.IdSet{Any}()
    oneverything(function (m, s, x, state)
        if !Base.isvarargtype(x) && !isempty(methodlist(x))
            push!(symbols, x)
        end
        return state
    end)
    return symbols
end

function allmethods()
    ms = Method[]
    oneverything(function (m, s, x, state)
        if !Base.isvarargtype(x) && !isempty(methodlist(x))
            append!(ms, methodlist(x))
        end
        return state
    end)
    return ms
end

usedby(outer, inner) = outer !== inner && isdefined(outer, nameof(inner)) && getproperty(outer, nameof(inner)) === inner && all(isdefined(outer, name) || !isdefined(inner, name) for name in unsorted_names(inner))
istoplevelmodule(m) = parentmodule(m) === m || parentmodule(m) === Main

function getmoduletree(m::Module, amn, visited=Base.IdSet{Module}())
    push!(visited, m)
    cache = ModuleStore(m)
    for s in unsorted_names(m, all=true, imported=true)
        !isdefined(m, s) && continue
        x = getfield(m, s)
        if x isa Module
            if istoplevelmodule(x)
                cache[s] = VarRef(x)
            elseif m === parentmodule(x)
                cache[s] = getmoduletree(x, amn, visited)
            else
                cache[s] = VarRef(x)
            end
        end
    end
    for n in amn
        if n !== nameof(m) && isdefined(m, n)
            x = getfield(m, n)
            if x isa Module
                if !haskey(cache, n)
                    cache[n] = VarRef(x)
                end
                if x !== Main && usedby(m, x)
                    push!(cache.used_modules, n)
                end
            end
        end
    end
    cache
end

function getenvtree(names=nothing)
    amn = allmodulenames()
    EnvStore(nameof(m) => getmoduletree(m, amn) for m in Base.loaded_modules_array() if names === nothing || nameof(m) in names)
end

<<<<<<< HEAD
# faster and more correct split_module_names
all_names(m) = all_names(m, x -> isdefined(m, x))
function all_names(m, pred, symbols = Set(Symbol[]), seen = Set(Module[]))
    push!(seen, m)
    ns = unsorted_names(m; all = true, imported = false)
    for n in ns
        isdefined(m, n) || continue
        Base.isdeprecated(m, n) && continue
        val = getfield(m, n)
        if val isa Module && !(val in seen)
            all_names(val, pred, symbols, seen)
        end
        if pred(n)
            push!(symbols, n)
        end
    end
    symbols
end

function symbols(env::EnvStore, m::Union{Module,Nothing} = nothing, allnames::Base.IdSet{Symbol} = getallns(), visited = Base.IdSet{Module}())
=======
function symbols(env::EnvStore, m::Union{Module,Nothing}=nothing, allnames::Base.IdSet{Symbol}=getallns(), visited=Base.IdSet{Module}())
>>>>>>> cbcdc995
    if m isa Module
        cache = _lookup(VarRef(m), env, true)
        cache === nothing && return
        push!(visited, m)
        ns = all_names(m)
        # internalnames, othernames = split_module_names(m, allnames)
        for s in ns
            !isdefined(m, s) && continue
            x = getfield(m, s)
            if Base.unwrap_unionall(x) isa DataType # Unions aren't handled here.
                if parentmodule((x)) === m
                    cache[s] = DataTypeStore(x, m, s in getnames(m))
                    cache_methods(x, s, env)
                elseif nameof(x) !== s
                    # This needs some finessing.
                    cache[s] = DataTypeStore(x, m, s in getnames(m))
                    cache_methods(x, s, env)
                else
                    # These are imported variables that are reexported.
                    cache[s] = VarRef(VarRef(parentmodule(x)), nameof(x))
                end
            elseif x isa Function
                if parentmodule(x) === m || (x isa Core.IntrinsicFunction && m === Core.Intrinsics)
                    cache[s] = FunctionStore(x, m, s in getnames(m))
                    cache_methods(x, s, env)
                elseif !haskey(cache, s)
                    # This will be replaced at a later point by a FunctionStore if methods for `x` are defined within `m`.
                    if x isa Core.IntrinsicFunction
                        cache[s] = VarRef(VarRef(Core.Intrinsics), nameof(x))
                    else
                        cache[s] = VarRef(VarRef(parentmodule(x)), nameof(x))
                    end
                else
                    # These are imported variables that are reexported.
                    if x isa Core.IntrinsicFunction
                        cache[s] = VarRef(VarRef(Core.Intrinsics), nameof(x))
                    else
                        cache[s] = VarRef(VarRef(parentmodule(x)), nameof(x))
                    end
                end
            elseif x isa Module
                if x === m
                    cache[s] = VarRef(x)
                elseif parentmodule(x) === m
                    symbols(env, x, allnames, visited)
                else
                    cache[s] = VarRef(x)
                end
            else
                cache[s] = GenericStore(VarRef(VarRef(m), s), FakeTypeName(typeof(x)), _doc(x), s in getnames(m))
            end
        end
        # for s in othernames
        #     x = getfield(m, s)
        #     if x isa Function
        #         if x isa Core.IntrinsicFunction
        #             cache[s] = VarRef(VarRef(Core.Intrinsics), nameof(x))
        #         else
        #             cache[s] = VarRef(VarRef(parentmodule(x)), nameof(x))
        #         end
        #     elseif x isa DataType
        #         cache[s] = VarRef(VarRef(parentmodule(x)), nameof(x))
        #     elseif x isa Module
        #         cache[s] = VarRef(x)
        #     else
        #         # We'd like to have these as VarRef's but we don't know where they live.
        #         cache[s] = GenericStore(VarRef(VarRef(m), s), FakeTypeName(typeof(x)), _doc(x), s in getnames(m))
        #     end
        # end
    else
        for m in Base.loaded_modules_array()
            in(m, visited) || symbols(env, m, allnames, visited)
        end
    end
end


function load_core()
    c = Pkg.Types.Context()
    cache = getenvtree([:Core,:Base])
    symbols(cache)
    cache[:Main] = ModuleStore(VarRef(nothing, :Main), Dict(), "", true, [], [])

    # This is wrong. As per the docs the Base.include each module should have it's own
    # version.
    push!(cache[:Base].exportednames, :include)

    # Add special cases for built-ins
    let f = cache[:Base][:include]
        cache[:Base][:include] = FunctionStore(f.name, cache[:Base][:MainInclude][:include].methods, f.doc, f.extends, true)
    end

    cache[:Base][Symbol("@.")] = cache[:Base][Symbol("@__dot__")]
    cache[:Core][:Main] = GenericStore(VarRef(nothing, :Main), FakeTypeName(Module), _doc(Main), true)
    # Add built-ins
    builtins = Symbol[nameof(getfield(Core, n).instance) for n in unsorted_names(Core, all=true) if isdefined(Core, n) && getfield(Core, n) isa DataType && isdefined(getfield(Core, n), :instance) && getfield(Core, n).instance isa Core.Builtin]
    cnames = unsorted_names(Core)
    for f in builtins
        if !haskey(cache[:Core], f)
            cache[:Core][f] = FunctionStore(getfield(Core, Symbol(f)), Core, Symbol(f) in cnames)
        end
    end
    haskey(cache[:Core], :_typevar) && push!(cache[:Core][:_typevar].methods, MethodStore(:_typevar, :Core, "built-in", 0, [:n => FakeTypeName(Symbol), :lb => FakeTypeName(Any), :ub => FakeTypeName(Any)], Symbol[], FakeTypeName(Any)))
    push!(cache[:Core][:_apply].methods, MethodStore(:_apply, :Core, "built-in", 0, [:f => FakeTypeName(Function), :args => FakeTypeName(Vararg{Any,N} where N)], Symbol[], FakeTypeName(Any)))
    haskey(cache[:Core].vals, :_apply_iterate) && push!(cache[:Core][:_apply_iterate].methods, MethodStore(:_apply_iterate, :Core, "built-in", 0, [:f => FakeTypeName(Function), :args => FakeTypeName(Vararg{Any,N} where N)], Symbol[], FakeTypeName(Any)))
    push!(cache[:Core][:_apply_latest].methods, MethodStore(:_apply_latest, :Core, "built-in", 0, [:f => FakeTypeName(Function), :args => FakeTypeName(Vararg{Any,N} where N)], Symbol[], FakeTypeName(Any)))
    push!(cache[:Core][:_apply_pure].methods, MethodStore(:_apply_pure, :Core, "built-in", 0, [:f => FakeTypeName(Function), :args => FakeTypeName(Vararg{Any,N} where N)], Symbol[], FakeTypeName(Any)))
    push!(cache[:Core][:_expr].methods, MethodStore(:_expr, :Core, "built-in", 0, [:head => FakeTypeName(Symbol), :args => FakeTypeName(Vararg{Any,N} where N)], Symbol[], FakeTypeName(Expr)))
    haskey(cache[:Core].vals, :_typevar) && push!(cache[:Core][:_typevar].methods, MethodStore(:_typevar, :Core, "built-in", 0, [:name => FakeTypeName(Symbol), :lb => FakeTypeName(Any), :ub => FakeTypeName(Any)], Symbol[], FakeTypeName(TypeVar)))
    push!(cache[:Core][:applicable].methods, MethodStore(:applicable, :Core, "built-in", 0, [:f => FakeTypeName(Function), :args => FakeTypeName(Vararg{Any,N} where N)], Symbol[], FakeTypeName(Bool)))
    push!(cache[:Core][:apply_type].methods, MethodStore(:apply_type, :Core, "built-in", 0, [:T => FakeTypeName(UnionAll), :types => FakeTypeName(Vararg{Any,N} where N)], Symbol[], FakeTypeName(UnionAll)))
    push!(cache[:Core][:arrayref].methods, MethodStore(:arrayref, :Core, "built-in", 0, [:a => FakeTypeName(Any), :b => FakeTypeName(Any), :c => FakeTypeName(Any)], Symbol[], FakeTypeName(Any)))
    push!(cache[:Core][:arrayset].methods, MethodStore(:arrayset, :Core, "built-in", 0, [:a => FakeTypeName(Any), :b => FakeTypeName(Any), :c => FakeTypeName(Any), :d => FakeTypeName(Any)], Symbol[], FakeTypeName(Any)))
    push!(cache[:Core][:arraysize].methods, MethodStore(:arraysize, :Core, "built-in", 0, [:a => FakeTypeName(Array), :i => FakeTypeName(Int)], Symbol[], FakeTypeName(Int)))
    haskey(cache[:Core], :const_arrayref) && push!(cache[:Core][:const_arrayref].methods, MethodStore(:const_arrayref, :Core, "built-in", 0, [:args => FakeTypeName(Vararg{Any,N} where N)], Symbol[], FakeTypeName(Any)))
    push!(cache[:Core][:fieldtype].methods, MethodStore(:fieldtype, :Core, "built-in", 0, [:t => FakeTypeName(DataType), :field => FakeTypeName(Symbol)], Symbol[], FakeTypeName(Type{T} where T)))
    push!(cache[:Core][:getfield].methods, MethodStore(:setfield, :Core, "built-in", 0, [:object => FakeTypeName(Any), :item => FakeTypeName(Any)], Symbol[], FakeTypeName(Any)))
    push!(cache[:Core][:ifelse].methods, MethodStore(:ifelse, :Core, "built-in", 0, [:condition => FakeTypeName(Bool), :x => FakeTypeName(Any), :y => FakeTypeName(Any)], Symbol[], FakeTypeName(Any)))
    push!(cache[:Core][:invoke].methods, MethodStore(:invoke, :Core, "built-in", 0, [:f => FakeTypeName(Function), :x => FakeTypeName(Any), :argtypes => FakeTypeName(Type{T} where T) , :args => FakeTypeName(Vararg{Any,N} where N)], Symbol[], FakeTypeName(Any)))
    push!(cache[:Core][:isa].methods, MethodStore(:isa, :Core, "built-in", 0, [:a => FakeTypeName(Any), :T => FakeTypeName(Type{T} where T)], Symbol[], FakeTypeName(Bool)))
    push!(cache[:Core][:isdefined].methods, MethodStore(:getproperty, :Core, "built-in", 0, [:value => FakeTypeName(Any), :field => FakeTypeName(Any)], Symbol[], FakeTypeName(Any)))
    push!(cache[:Core][:nfields].methods, MethodStore(:nfields, :Core, "built-in", 0, [:x => FakeTypeName(Any)], Symbol[], FakeTypeName(Int)))
    push!(cache[:Core][:setfield!].methods, MethodStore(:setfield!, :Core, "built-in", 0, [:value => FakeTypeName(Any), :name => FakeTypeName(Symbol), :x => FakeTypeName(Any)], Symbol[], FakeTypeName(Any)))
    push!(cache[:Core][:sizeof].methods, MethodStore(:sizeof, :Core, "built-in", 0, [:obj => FakeTypeName(Any)], Symbol[], FakeTypeName(Int)))
    push!(cache[:Core][:svec].methods, MethodStore(:svec, :Core, "built-in", 0, [:args => FakeTypeName(Vararg{Any,N} where N)], Symbol[], FakeTypeName(Any)))
    push!(cache[:Core][:throw].methods, MethodStore(:throw, :Core, "built-in", 0, [:e => FakeTypeName(Any)], Symbol[], FakeTypeName(Any)))
    push!(cache[:Core][:tuple].methods, MethodStore(:tuple, :Core, "built-in", 0, [:args => FakeTypeName(Vararg{Any,N} where N)], Symbol[], FakeTypeName(Any)))
    push!(cache[:Core][:typeassert].methods, MethodStore(:typeassert, :Core, "built-in", 0, [:x => FakeTypeName(Any), :T => FakeTypeName(Type{T} where T)], Symbol[], FakeTypeName(Any)))
    push!(cache[:Core][:typeof].methods, MethodStore(:typeof, :Core, "built-in", 0, [:x => FakeTypeName(Any)], Symbol[], FakeTypeName(Type{T} where T)))

    push!(cache[:Core][:getproperty].methods, MethodStore(:getproperty, :Core, "built-in", 0, [:value => FakeTypeName(Any), :name => FakeTypeName(Symbol)], Symbol[], FakeTypeName(Any)))
    push!(cache[:Core][:setproperty!].methods, MethodStore(:setproperty!, :Core, "built-in", 0, [:value => FakeTypeName(Any), :name => FakeTypeName(Symbol), :x => FakeTypeName(Any)], Symbol[], FakeTypeName(Any)))
    push!(cache[:Core][:setproperty!].methods, MethodStore(:setproperty!, :Core, "built-in", 0, [:value => FakeTypeName(Any), :name => FakeTypeName(Symbol), :x => FakeTypeName(Any)], Symbol[], FakeTypeName(Any)))
    haskey(cache[:Core], :_abstracttype) && push!(cache[:Core][:_abstracttype].methods, MethodStore(:_abstracttype, :Core, "built-in", 0, [:m => FakeTypeName(Module), :x => FakeTypeName(Symbol), :p => FakeTypeName(Core.SimpleVector)], Symbol[], FakeTypeName(Any)))
    haskey(cache[:Core], :_primitivetype) && push!(cache[:Core][:_primitivetype].methods, MethodStore(:_primitivetype, :Core, "built-in", 0, [:m => FakeTypeName(Module), :x => FakeTypeName(Symbol), :p => FakeTypeName(Core.SimpleVector), :n => FakeTypeName(Core.Int)], Symbol[], FakeTypeName(Any)))
    haskey(cache[:Core], :_equiv_typedef) && push!(cache[:Core][:_equiv_typedef].methods, MethodStore(:_equiv_typedef, :Core, "built-in", 0, [:a => FakeTypeName(Any), :b => FakeTypeName(Any)], Symbol[], FakeTypeName(Any)))
    haskey(cache[:Core], :_setsuper!) && push!(cache[:Core][:_setsuper!].methods, MethodStore(:_setsuper!, :Core, "built-in", 0, [:a => FakeTypeName(Any), :b => FakeTypeName(Any)], Symbol[], FakeTypeName(Any)))
    haskey(cache[:Core], :_structtype) && push!(cache[:Core][:_structtype].methods, MethodStore(:_structtype, :Core, "built-in", 0, [:m => FakeTypeName(Module), :x => FakeTypeName(Symbol), :p => FakeTypeName(Core.SimpleVector), :fields => FakeTypeName(Core.SimpleVector), :mut => FakeTypeName(Bool), :z => FakeTypeName(Any)], Symbol[], FakeTypeName(Any)))
    haskey(cache[:Core], :_typebody) && push!(cache[:Core][:_typebody!].methods, MethodStore(:_typebody!, :Core, "built-in", 0, [:a => FakeTypeName(Any), :b => FakeTypeName(Any)], Symbol[], FakeTypeName(Any)))
    push!(cache[:Core][:(===)].methods, MethodStore(:(===), :Core, "built-in", 0, [:a => FakeTypeName(Any), :b => FakeTypeName(Any)], Symbol[], FakeTypeName(Any)))
    push!(cache[:Core][:(<:)].methods, MethodStore(:(<:), :Core, "built-in", 0, [:a => FakeTypeName(Type{T} where T), :b => FakeTypeName(Type{T} where T)], Symbol[], FakeTypeName(Any)))

    for bi in builtins
        if haskey(cache[:Core], bi) && isempty(cache[:Core][bi].methods)
            # Add at least one arbitrary method for anything left over
            push!(cache[:Core][bi].methods, MethodStore(bi, :none, "built-in", 0, [:x => FakeTypeName(Vararg{Any,N} where N)], Symbol[], FakeTypeName(Any)))
        end
    end

    cache[:Core][:ccall] = FunctionStore(VarRef(VarRef(Core), :ccall),
        MethodStore[
            MethodStore(:ccall, :Core, "built-in", 0, [:args => FakeTypeName(Vararg{Any,N} where N)], Symbol[], FakeTypeName(Any)) # General method - should be fixed
        ],
        "`ccall((function_name, library), returntype, (argtype1, ...), argvalue1, ...)`\n`ccall(function_name, returntype, (argtype1, ...), argvalue1, ...)`\n`ccall(function_pointer, returntype, (argtype1, ...), argvalue1, ...)`\n\nCall a function in a C-exported shared library, specified by the tuple (`function_name`, `library`), where each component is either a string or symbol. Instead of specifying a library, one\ncan also use a `function_name` symbol or string, which is resolved in the current process. Alternatively, `ccall` may also be used to call a function pointer `function_pointer`, such as one\nreturned by `dlsym`.\n\nNote that the argument type tuple must be a literal tuple, and not a tuple-valued variable or expression.\n\nEach `argvalue` to the `ccall` will be converted to the corresponding `argtype`, by automatic insertion of calls to `unsafe_convert(argtype, cconvert(argtype, argvalue))`. (See also the documentation for `unsafe_convert` and `cconvert` for further details.) In most cases, this simply results in a call to `convert(argtype, argvalue)`.",
        VarRef(VarRef(Core), :ccall),
        true)
    push!(cache[:Core].exportednames, :ccall)
    cache[:Core][Symbol("@__doc__")] = FunctionStore(VarRef(VarRef(Core), Symbol("@__doc__")), [], "", VarRef(VarRef(Core), Symbol("@__doc__")), true)
    cache_methods(getfield(Core, Symbol("@__doc__")), Symbol("@__doc__"), cache)
    # Accounts for the dd situation where Base.rand only has methods from Random which doesn't appear to be explicitly used.
    # append!(cache[:Base][:rand].methods, cache_methods(Base.rand, cache))
    for m in cache_methods(Base.rand, :rand, cache)
        push!(cache[:Base][:rand].methods, m[2])
    end

    # Intrinsics
    cache[:Core][:add_int] = VarRef(VarRef(VarRef(nothing, :Core), :Intrinsics), :add_int)
    cache[:Core][:sle_int] = VarRef(VarRef(VarRef(nothing, :Core), :Intrinsics), :sle_int)
    return cache
end


function collect_extended_methods(depot::EnvStore, extendeds=Dict{VarRef,Vector{VarRef}}())
    for m in depot
        collect_extended_methods(m[2], extendeds, m[2].name)
    end
    extendeds
end

function collect_extended_methods(mod::ModuleStore, extendeds, mname)
    for (n, v) in mod.vals
        if (v isa FunctionStore) && v.extends != v.name
            haskey(extendeds, v.extends) ? push!(extendeds[v.extends], mname) : (extendeds[v.extends] = VarRef[v.extends.parent, mname])
        elseif v isa ModuleStore
            collect_extended_methods(v, extendeds, v.name)
        end
    end
end

getallns() = let allns = Base.IdSet{Symbol}(); SymbolServer.oneverything((m, s, x, state) -> push!(allns, s)); allns end

"""
    split_module_names(m::Module, allns)

Return two lists of names accessible from calling getfield(m, somename)`. The first
contains those symbols returned by `Base.names(m, all = true)`. The second contains
all others, including imported symbols and those introduced by the `using` of modules.
"""
function split_module_names(m::Module, allns)
    internal_names = getnames(m)
    availablenames = Set{Symbol}([s for s in allns if isdefined(m, s)])
    # usinged_names = Set{Symbol}()

    for n in availablenames
        if (n in internal_names)
            pop!(availablenames, n)
        end
    end
    allms = get_all_modules()
    for u in get_used_modules(m, allms)
        for n in unsorted_names(u)
            if n in availablenames
                pop!(availablenames, n)
                # push!(usinged_names, pop!(availablenames, n))
            end
        end
    end
    internal_names, availablenames
end

<<<<<<< HEAD
get_all_modules() = let allms = Base.IdSet{Module}(); apply_to_everything(x->if x isa Module push!(allms, x) end); allms end
get_used_modules(M, allms = get_all_modules()) = [m for m in allms if usedby(M, m)]
=======
get_all_modules() = let allms = Base.IdSet{Module}(); apply_to_everything(x -> if x isa Module push!(allms, x) end); allms end
get_used_modules(M, allms=get_all_modules()) = [m for m in allms if usedby(M, m)]
>>>>>>> cbcdc995
<|MERGE_RESOLUTION|>--- conflicted
+++ resolved
@@ -135,7 +135,7 @@
 end
 
 const _global_method_cache = IdDict{Any,Vector{Any}}()
-function methodinfo(@nospecialize(f); types=Tuple, world=typemax(UInt))
+function methodinfo(@nospecialize(f); types = Tuple, world = typemax(UInt))
     key = (f, types, world)
     cached = get(_global_method_cache, key, nothing)
     if cached === nothing
@@ -158,7 +158,7 @@
     world = typemax(UInt)
     ms = Tuple{Module,MethodStore}[]
     methods0 = try
-        methodinfo(f; types=types, world=world)
+        methodinfo(f; types = types, world = world)
     catch err
         return ms
     end
@@ -230,10 +230,10 @@
     end
 end
 
-function apply_to_everything(f, m=nothing, visited=Base.IdSet{Module}())
+function apply_to_everything(f, m = nothing, visited = Base.IdSet{Module}())
     if m isa Module
         push!(visited, m)
-        for s in unsorted_names(m, all=true, imported=true)
+        for s in unsorted_names(m, all = true, imported = true)
             (!isdefined(m, s) || s == nameof(m)) && continue
             x = getfield(m, s)
             f(x)
@@ -250,15 +250,11 @@
 
 
 
-function oneverything(f, m=nothing, visited=Base.IdSet{Module}())
+function oneverything(f, m = nothing, visited = Base.IdSet{Module}())
     if m isa Module
         push!(visited, m)
         state = nothing
-<<<<<<< HEAD
         for s in unsorted_names(m, all = true, imported = true)
-=======
-        for s in unsorted_names(m, all=true)
->>>>>>> cbcdc995
             !isdefined(m, s) && continue
             x = getfield(m, s)
             state = f(m, s, x, state)
@@ -274,7 +270,7 @@
 end
 
 const _global_symbol_cache_by_mod = IdDict{Module,Base.IdSet{Symbol}}()
-function build_namecache(m, s, @nospecialize(x), state::Union{Base.IdSet{Symbol},Nothing}=nothing)
+function build_namecache(m, s, @nospecialize(x), state::Union{Base.IdSet{Symbol},Nothing} = nothing)
     if state === nothing
         state = get(_global_symbol_cache_by_mod, m, nothing)
         if state === nothing
@@ -324,10 +320,10 @@
 usedby(outer, inner) = outer !== inner && isdefined(outer, nameof(inner)) && getproperty(outer, nameof(inner)) === inner && all(isdefined(outer, name) || !isdefined(inner, name) for name in unsorted_names(inner))
 istoplevelmodule(m) = parentmodule(m) === m || parentmodule(m) === Main
 
-function getmoduletree(m::Module, amn, visited=Base.IdSet{Module}())
+function getmoduletree(m::Module, amn, visited = Base.IdSet{Module}())
     push!(visited, m)
     cache = ModuleStore(m)
-    for s in unsorted_names(m, all=true, imported=true)
+    for s in unsorted_names(m, all = true, imported = true)
         !isdefined(m, s) && continue
         x = getfield(m, s)
         if x isa Module
@@ -356,12 +352,11 @@
     cache
 end
 
-function getenvtree(names=nothing)
+function getenvtree(names = nothing)
     amn = allmodulenames()
     EnvStore(nameof(m) => getmoduletree(m, amn) for m in Base.loaded_modules_array() if names === nothing || nameof(m) in names)
 end
 
-<<<<<<< HEAD
 # faster and more correct split_module_names
 all_names(m) = all_names(m, x -> isdefined(m, x))
 function all_names(m, pred, symbols = Set(Symbol[]), seen = Set(Module[]))
@@ -382,9 +377,6 @@
 end
 
 function symbols(env::EnvStore, m::Union{Module,Nothing} = nothing, allnames::Base.IdSet{Symbol} = getallns(), visited = Base.IdSet{Module}())
-=======
-function symbols(env::EnvStore, m::Union{Module,Nothing}=nothing, allnames::Base.IdSet{Symbol}=getallns(), visited=Base.IdSet{Module}())
->>>>>>> cbcdc995
     if m isa Module
         cache = _lookup(VarRef(m), env, true)
         cache === nothing && return
@@ -480,7 +472,7 @@
     cache[:Base][Symbol("@.")] = cache[:Base][Symbol("@__dot__")]
     cache[:Core][:Main] = GenericStore(VarRef(nothing, :Main), FakeTypeName(Module), _doc(Main), true)
     # Add built-ins
-    builtins = Symbol[nameof(getfield(Core, n).instance) for n in unsorted_names(Core, all=true) if isdefined(Core, n) && getfield(Core, n) isa DataType && isdefined(getfield(Core, n), :instance) && getfield(Core, n).instance isa Core.Builtin]
+    builtins = Symbol[nameof(getfield(Core, n).instance) for n in unsorted_names(Core, all = true) if isdefined(Core, n) && getfield(Core, n) isa DataType && isdefined(getfield(Core, n), :instance) && getfield(Core, n).instance isa Core.Builtin]
     cnames = unsorted_names(Core)
     for f in builtins
         if !haskey(cache[:Core], f)
@@ -557,7 +549,7 @@
 end
 
 
-function collect_extended_methods(depot::EnvStore, extendeds=Dict{VarRef,Vector{VarRef}}())
+function collect_extended_methods(depot::EnvStore, extendeds = Dict{VarRef,Vector{VarRef}}())
     for m in depot
         collect_extended_methods(m[2], extendeds, m[2].name)
     end
@@ -605,10 +597,5 @@
     internal_names, availablenames
 end
 
-<<<<<<< HEAD
-get_all_modules() = let allms = Base.IdSet{Module}(); apply_to_everything(x->if x isa Module push!(allms, x) end); allms end
-get_used_modules(M, allms = get_all_modules()) = [m for m in allms if usedby(M, m)]
-=======
 get_all_modules() = let allms = Base.IdSet{Module}(); apply_to_everything(x -> if x isa Module push!(allms, x) end); allms end
-get_used_modules(M, allms=get_all_modules()) = [m for m in allms if usedby(M, m)]
->>>>>>> cbcdc995
+get_used_modules(M, allms = get_all_modules()) = [m for m in allms if usedby(M, m)]
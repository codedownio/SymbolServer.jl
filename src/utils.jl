--- conflicted
+++ resolved
@@ -50,11 +50,7 @@
     # is_stdlib(a,b) = false
     isinmanifest(context::Pkg.Types.Context, module_name::String) = module_name in keys(manifest(context))
     isinmanifest(context::Pkg.Types.Context, uuid::UUID) = any(get(p[1], "uuid", "") == string(uuid) for (u, p) in manifest(context))
-<<<<<<< HEAD
-    isinmanifest(manifest::Dict{String, Any}, uuid::String) = any(get(p[1], "uuid", "") == string(uuid) for (u, p) in manifest)
-=======
     isinmanifest(manifest::Dict{String,Any}, uuid::AbstractString) = any(get(p[1], "uuid", "") == uuid for (u, p) in manifest)
->>>>>>> a2cf2e10
 
     isinproject(context::Pkg.Types.Context, package_name::String) = haskey(deps(project(context)), package_name)
     isinproject(context::Pkg.Types.Context, package_uuid::UUID) = any(u == package_uuid for (n, u) in deps(project(context)))
